--- conflicted
+++ resolved
@@ -59,32 +59,17 @@
     protected void doClose() throws ElasticSearchException {
     }
 
-<<<<<<< HEAD
     public Rows queryGroupBy(String virtualTableName,
             int numReducers,
             String concreteIndex,
             ParsedStatement stmt,
-            int shardId)
-=======
-    public Map<String, Map<GroupByKey, GroupByRow>> queryGroupBy(String virtualTableName,
-                                                                 String[]
-                                                                 reducers,
-                                                                 String concreteIndex,
-                                                                 ParsedStatement stmt,
-                                                                 int shardId,
-                                                                 String nodeId)
->>>>>>> 09f2ab9d
-            throws Exception
+            int shardId,
+            String nodeId) throws Exception
     {
         switch (virtualTableName.toLowerCase()) {
             case "shards":
-<<<<<<< HEAD
-                StatsInfo shardInfo = newShardInfo(concreteIndex, shardId);
+                StatsInfo shardInfo = newShardInfo(concreteIndex, shardId, nodeId);
                 return shardStatsTable.queryGroupBy(numReducers, stmt, shardInfo);
-=======
-                StatsInfo shardInfo = newShardInfo(concreteIndex, shardId, nodeId);
-                return shardStatsTable.queryGroupBy(reducers, stmt, shardInfo);
->>>>>>> 09f2ab9d
             default:
                 throw new StatsTableUnknownException(virtualTableName);
         }
